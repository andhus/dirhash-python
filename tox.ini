[tox]
envlist = py{38,39,310,311,312}

[testenv]
deps =
    pytest
    pytest-cov
commands =
<<<<<<< HEAD
    pytest --cov=scantree --cov-report=xml --cov-report=term-missing --cov-config=.coveragerc tests/

[gh-actions]
python =
    3.8: py38
    3.9: py39
    3.10: py310
    3.11: py311
    3.12: py312
=======
    py.test --cov-report=xml --cov-config=.coveragerc --cov=dirhash tests/ {posargs}
    coverage report
>>>>>>> 7d4d75b9
<|MERGE_RESOLUTION|>--- conflicted
+++ resolved
@@ -6,8 +6,7 @@
     pytest
     pytest-cov
 commands =
-<<<<<<< HEAD
-    pytest --cov=scantree --cov-report=xml --cov-report=term-missing --cov-config=.coveragerc tests/
+    pytest --cov=dirhash --cov-report=xml --cov-report=term-missing --cov-config=.coveragerc tests/ {posargs}
 
 [gh-actions]
 python =
@@ -15,8 +14,4 @@
     3.9: py39
     3.10: py310
     3.11: py311
-    3.12: py312
-=======
-    py.test --cov-report=xml --cov-config=.coveragerc --cov=dirhash tests/ {posargs}
-    coverage report
->>>>>>> 7d4d75b9
+    3.12: py312